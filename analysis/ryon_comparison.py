import sys
from pathlib import Path

from astropy import table
import numpy as np
import betterplotlib as bpl
from sinistra.astropy_helpers import symmetric_match

bpl.set_style()


plot_name = Path(sys.argv[1])
# ======================================================================================
#
# Load the various catalogs
#
# ======================================================================================
ryon_628 = table.Table.read("ryon_results_ngc628.txt", format="ascii.cds")
ryon_1313 = table.Table.read("ryon_results_ngc1313.txt", format="ascii.cds")
# then make new columns, since Ryon's tables are in log radius, and I just want radius
for cat in [ryon_628, ryon_1313]:
    cat["r_eff_Galfit"] = 10 ** cat["logReff-gal"]
    cat["e_r_eff+_Galfit"] = np.minimum(
        10 ** (cat["logReff-gal"] + cat["E_logReff-gal"]) - cat["r_eff_Galfit"], 1000
    )
    cat["e_r_eff-_Galfit"] = np.minimum(
        cat["r_eff_Galfit"] - 10 ** (cat["logReff-gal"] - cat["e_logReff-gal"]), 100
    )

    cat["r_eff_CI"] = 10 ** cat["logReff-ci"]
    cat["e_r_eff+_CI"] = (
        10 ** (cat["logReff-ci"] + cat["E_logReff-ci"]) - cat["r_eff_CI"]
    )
    cat["e_r_eff-_CI"] = cat["r_eff_CI"] - 10 ** (
        cat["logReff-ci"] - cat["e_logReff-ci"]
    )

# Go through all the cluster catalogs that are passed in, and get the ones we need
catalogs = {"ngc1313-e": None, "ngc1313-w": None, "ngc628-c": None, "ngc628-e": None}
for item in sys.argv[2:]:
    path = Path(item)
    galaxy_name = path.parent.parent.name
    if galaxy_name in catalogs:
        catalogs[galaxy_name] = table.Table.read(item, format="ascii.ecsv")

# check that none of these are empty
for key in catalogs:
    if catalogs[key] is None:
        raise RuntimeError(f"The {key} catalog has not been created!")

# ======================================================================================
#
# Matching catalogs
#
# ======================================================================================
# Here Ryon's catalogs combine the two fields for these two galaxies. I won't do that,
# as I want to compare the different fields separately, but I do need to match to the
# IDs used in the Ryon catalogs
for name, cat in catalogs.items():
    cat["ID"] = [f"{i}{name[-2:]}" for i in cat["ID"]]

# Then match the tables together. Using the inner join type is the strict intersection
# where the matched keys must match exactly
matches = dict()
matches["ngc1313-e"] = table.join(
    catalogs["ngc1313-e"], ryon_1313, join_type="inner", keys="ID"
)
matches["ngc1313-w"] = table.join(
    catalogs["ngc1313-w"], ryon_1313, join_type="inner", keys="ID"
)
matches["ngc628-e"] = table.join(
    catalogs["ngc628-e"], ryon_628, join_type="inner", keys="ID"
)
# The NGC 628 Center field has different IDs than the published tables! I need to match
# based on RA/Dec
matches["ngc628-c"] = symmetric_match(
    catalogs["ngc628-c"],
    ryon_628,
    ra_col_1="RA",
    ra_col_2="RAdeg",
    dec_col_1="Dec",
    dec_col_2="DEdeg",
    max_sep=0.03,
)

# ======================================================================================
#
# Calculate RMS
#
# ======================================================================================
total_rms = 0
num_clusters = 0

for field, cat in matches.items():
    for row in cat:
        if row["Eta"] > 1.3 and row["power_law_slope_best"] > 1.3:
            my_r_eff = row["r_eff_pc_rmax_15pix_best"]
            ryon_r_eff = row["r_eff_Galfit"]
            if my_r_eff > ryon_r_eff:
                ryon_err = row["e_r_eff+_Galfit"]
<<<<<<< HEAD
                my_err = row["r_eff_pc_no_rmax_e-"]
            else:
                ryon_err = row["e_r_eff-_Galfit"]
                my_err = row["r_eff_pc_no_rmax_e+"]
=======
                my_err = row["r_eff_pc_rmax_15pix_e-"]
            else:
                ryon_err = row["e_r_eff-_Galfit"]
                my_err = row["r_eff_pc_rmax_15pix_e+"]
>>>>>>> d9ec2265

            used_err = max(ryon_err, my_err)
            diff = (my_r_eff - ryon_r_eff) / used_err
            if diff < 10:
                total_rms += ((my_r_eff - ryon_r_eff) / used_err) ** 2
                num_clusters += 1

normalized_rms = np.sqrt(total_rms / num_clusters)

# ======================================================================================
#
# Making plots
#
# ======================================================================================
limits = 0.3, 20
# First we'll make a straight comparison
fig, ax = bpl.subplots(figsize=[7, 7])
for idx, (field, cat) in enumerate(matches.items()):
    ryon_eta = cat["Eta"]
    my_eta = cat["power_law_slope_best"]
    ryon_mask = ryon_eta > 1.3
    my_mask = my_eta > 1.3
    mask = np.logical_and(ryon_mask, my_mask)

    c = bpl.color_cycle[idx]

    ax.errorbar(
        x=cat["r_eff_Galfit"][mask],
        y=cat["r_eff_pc_rmax_15pix_best"][mask],
        xerr=[cat["e_r_eff-_Galfit"][mask], cat["e_r_eff+_Galfit"][mask]],
<<<<<<< HEAD
        yerr=[cat["r_eff_pc_no_rmax_e-"][mask], cat["r_eff_pc_no_rmax_e+"][mask],],
=======
        yerr=[
            cat["r_eff_pc_rmax_15pix_e-"][mask],
            cat["r_eff_pc_rmax_15pix_e+"][mask],
        ],
>>>>>>> d9ec2265
        markerfacecolor=c,
        markeredgecolor=c,
        markersize=5,
        ecolor=c,
        label=field.upper(),
        elinewidth=0.5,
        zorder=2,
    )

ax.set_yscale("log")
ax.set_xscale("log")

ax.set_limits(*limits, *limits)
ax.plot(limits, limits, c=bpl.almost_black, lw=1, zorder=0)
ax.equal_scale()
ax.legend(loc=4)
ax.easy_add_text(f"RMS = {normalized_rms:.3f}", "upper left")
ax.add_labels("Cluster $R_{eff}$ [pc] - Ryon+ 2017", "Cluster $R_{eff}$ [pc] - Me")
fig.savefig(plot_name)<|MERGE_RESOLUTION|>--- conflicted
+++ resolved
@@ -98,18 +98,10 @@
             ryon_r_eff = row["r_eff_Galfit"]
             if my_r_eff > ryon_r_eff:
                 ryon_err = row["e_r_eff+_Galfit"]
-<<<<<<< HEAD
-                my_err = row["r_eff_pc_no_rmax_e-"]
-            else:
-                ryon_err = row["e_r_eff-_Galfit"]
-                my_err = row["r_eff_pc_no_rmax_e+"]
-=======
                 my_err = row["r_eff_pc_rmax_15pix_e-"]
             else:
                 ryon_err = row["e_r_eff-_Galfit"]
                 my_err = row["r_eff_pc_rmax_15pix_e+"]
->>>>>>> d9ec2265
-
             used_err = max(ryon_err, my_err)
             diff = (my_r_eff - ryon_r_eff) / used_err
             if diff < 10:
@@ -139,14 +131,10 @@
         x=cat["r_eff_Galfit"][mask],
         y=cat["r_eff_pc_rmax_15pix_best"][mask],
         xerr=[cat["e_r_eff-_Galfit"][mask], cat["e_r_eff+_Galfit"][mask]],
-<<<<<<< HEAD
-        yerr=[cat["r_eff_pc_no_rmax_e-"][mask], cat["r_eff_pc_no_rmax_e+"][mask],],
-=======
         yerr=[
             cat["r_eff_pc_rmax_15pix_e-"][mask],
             cat["r_eff_pc_rmax_15pix_e+"][mask],
         ],
->>>>>>> d9ec2265
         markerfacecolor=c,
         markeredgecolor=c,
         markersize=5,
