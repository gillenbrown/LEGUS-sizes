--- conflicted
+++ resolved
@@ -446,23 +446,12 @@
             bounds=bounds,
             method="L-BFGS-B",  # default method when using bounds
             options={
-<<<<<<< HEAD
-                "ftol": 2e-09,
-                # default value has more sig figs, but is close to this
-                "gtol": 1e-5,  # stopping value of the gradient, default value
-                "eps": 1e-8,
-                # absolute step size for the gradient calculation, default
-                "maxfun": np.inf,  # max number of function evaluations
-                "maxiter": np.inf,  # max number of iterations
-                "maxls": 50,  # max line search steps per iteration. Default is 20
-=======
                 "ftol": ftol,
                 "gtol": gtol,
                 "eps": eps,
                 "maxfun": maxfun,
                 "maxiter": maxiter,
                 "maxls": maxls,
->>>>>>> 63916929
             },
         )
         # postprocess these parameters
